--- conflicted
+++ resolved
@@ -560,43 +560,14 @@
   private[this] def returnType(m: Method): Type = m.getGenericReturnType
   private[this] def exceptionTypes(c: Constructor[_]): Array[Type] = c.getGenericExceptionTypes
 
-<<<<<<< HEAD
   private[this] def exceptionTypes(m: Method): Array[Type] = m.getGenericExceptionTypes
-  private[this] def parameterTypes(m: Method): Array[Type] = m.getGenericParameterTypes
-  private[this] def parameterTypes(c: Constructor[_]): Array[Type] = c.getGenericParameterTypes
-
-=======
-  private[this] def returnType(f: Field): Type =
-    try f.getGenericType
-    catch {
-      case _: GenericSignatureFormatError => f.getType
-    }
+
+  private[this] def parameterTypes(m: Method): Array[Type] =
+    ignoreNulls(m.getGenericParameterTypes)
+
   private[this] def parameterTypes(c: Constructor[_]): Array[Type] =
-    try ignoreNulls(c.getGenericParameterTypes)
-    catch {
-      case _: GenericSignatureFormatError => convert(c.getParameterTypes)
-    }
-  private[this] def exceptionTypes(c: Constructor[_]): Array[Type] =
-    try c.getGenericExceptionTypes
-    catch {
-      case _: GenericSignatureFormatError => convert(c.getExceptionTypes)
-    }
-  private[this] def parameterTypes(m: Method): Array[Type] =
-    try ignoreNulls(m.getGenericParameterTypes)
-    catch {
-      case _: GenericSignatureFormatError => convert(m.getParameterTypes)
-    }
-  private[this] def returnType(m: Method): Type =
-    try m.getGenericReturnType
-    catch {
-      case _: GenericSignatureFormatError => m.getReturnType
-    }
-  private[this] def exceptionTypes(m: Method): Array[Type] =
-    try m.getGenericExceptionTypes
-    catch {
-      case _: GenericSignatureFormatError => convert(m.getExceptionTypes)
-    }
->>>>>>> d6d69881
+    ignoreNulls(c.getGenericParameterTypes)
+
   private[this] def typeParameterTypes[T](m: Constructor[T]): Array[TypeVariable[Constructor[T]]] =
     m.getTypeParameters
   private[this] def typeParameterTypes[T](m: Class[T]): Array[TypeVariable[Class[T]]] =
