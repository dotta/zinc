package xsbt

import sbt.internal.util.UnitSpec

class ExtractUsedNamesSpecification extends UnitSpec {

  "Used names extraction" should "extract imported name" in {
    val src = """package a { class A }
                |package b {
                | import a.{A => A2}
                |}""".stripMargin
    val compilerForTesting = new ScalaCompilerForUnitTesting
    val usedNames = compilerForTesting.extractUsedNamesFromSrc(src)
    val expectedNames = standardNames ++ Set("a", "A", "A2", "b")
    // names used at top level are attributed to the first class defined in a compilation unit
    assert(usedNames("a.A") === expectedNames)
  }

  // test covers https://github.com/gkossakowski/sbt/issues/6
  it should "extract names in type tree" in {
    val srcA = """|package a {
                  |  class A {
                  |    class C { class D }
                  |  }
                  |  class B[T]
                  |}
                  |package c {
                  |  class BB
                  |}
                  |
                  |""".stripMargin
    val srcB = """|package b {
                  | abstract class X {
                  |     def foo: a.A#C#D
                  |     def bar: a.B[c.BB]
                  |   }
                  |}""".stripMargin
    val compilerForTesting = new ScalaCompilerForUnitTesting
    val usedNames = compilerForTesting.extractUsedNamesFromSrc(srcA, srcB)
    val expectedNames = standardNames ++ Set("a", "c", "A", "B", "C", "D", "b", "X", "BB")
    assert(usedNames("b.X") === expectedNames)
  }

  // test for https://github.com/gkossakowski/sbt/issues/5
  it should "extract symbolic names" in {
    val srcA = """|class A {
                  |  def `=`: Int = 3
                  |}""".stripMargin
    val srcB = """|class B {
                  |  def foo(a: A) = a.`=`
                  |}""".stripMargin
    val compilerForTesting = new ScalaCompilerForUnitTesting
    val usedNames = compilerForTesting.extractUsedNamesFromSrc(srcA, srcB)
    val expectedNames = standardNames ++ Set("A", "a", "B", "=", "Int")
    assert(usedNames("B") === expectedNames)
  }

  it should "extract type names for objects depending on abstract types" in {
    val srcA =
      """abstract class A {
        | type T
        | object X {
        |    def foo(x: T): T = x
        |  }
        |}
      """.stripMargin
    val srcB = "class B extends A { type T = Int }"
    val srcC = "object C extends B"
    val srcD = "object D { C.X.foo(12) }"
    val compilerForTesting = new ScalaCompilerForUnitTesting(nameHashing = true)
    val usedNames = compilerForTesting.extractUsedNamesFromSrc(srcA, srcB, srcC, srcD)
    val scalaVersion = scala.util.Properties.versionNumberString
    // TODO: Find out what's making these types appear in 2.10
    // They don't come from type dependency traverser, but from `addSymbol`
    val versionDependentNames =
      if (scalaVersion.contains("2.10")) Set("Nothing", "Any") else Set()
    val namesA = standardNames ++ Set("A") ++ versionDependentNames
    val namesAX = standardNames ++ Set("X", "x", "T", "A")
    val namesB = Set("B", "A", "Int", "<init>", "scala")
    val namesC = Set("<init>", "C", "B")
    val namesD = standardNames ++ Set("D", "C", "X", "foo", "Int", "T")
    assert(usedNames("A") === namesA)
    assert(usedNames("A.X") === namesAX)
    assert(usedNames("B") === namesB)
    assert(usedNames("C") === namesC)
    assert(usedNames("D") === namesD)
  }

  // See source-dependencies/types-in-used-names-a for an example where
  // this is required.
  it should "extract names in the types of trees" in {
    val src1 = """|class X0
                  |class X1 extends X0
                  |class Y
                  |class A {
                  |  type T >: X1 <: X0
                  |}
                  |class M
                  |class N
                  |class P0
                  |class P1 extends P0
                  |object B {
                  |  type S = Y
                  |  val lista: List[A] = ???
                  |  val at: A#T = ???
                  |  val as: S = ???
                  |  def foo(m: M): N = ???
                  |  def bar[Param >: P1 <: P0](p: Param): Param = ???
                  |}""".stripMargin
    val src2 = """|object Test_lista {
                  |  val x = B.lista
                  |}
                  |object Test_at {
                  |  val x = B.at
                  |}
                  |object Test_as {
                  |  val x = B.as
                  |}
                  |object Test_foo {
                  |  val x = B.foo(???)
                  |}
                  |object Test_bar {
                  |  val x = B.bar(???)
<<<<<<< HEAD
                  |}
                  |""".stripMargin
    val compilerForTesting = new ScalaCompilerForUnitTesting(nameHashing = true)
=======
                  |}""".stripMargin
    val compilerForTesting = new ScalaCompilerForUnitTesting
>>>>>>> 84d90b01
    val usedNames = compilerForTesting.extractUsedNamesFromSrc(src1, src2)
    val expectedNames_lista = standardNames ++ Set("Test_lista", "x", "B", "lista", "List", "A")
    val expectedNames_at = standardNames ++ Set("Test_at", "x", "B", "at", "A", "T", "X0", "X1")
    val expectedNames_as = standardNames ++ Set("Test_as", "x", "B", "as", "S", "Y")
    val expectedNames_foo = standardNames ++ Set("Test_foo", "x", "B", "foo", "M", "N",
      "Predef", "???", "Nothing")
    val expectedNames_bar = standardNames ++ Set("Test_bar", "x", "B", "bar", "Param", "P1", "P0",
      "Predef", "???", "Nothing")
    assert(usedNames("Test_lista") === expectedNames_lista)
    assert(usedNames("Test_at") === expectedNames_at)
    assert(usedNames("Test_as") === expectedNames_as)
    assert(usedNames("Test_foo") === expectedNames_foo)
    assert(usedNames("Test_bar") === expectedNames_bar)
  }

  it should "extract used names from an existential" in {
    val srcFoo =
      """import scala.language.existentials
      |class Foo {
      |  val foo: T forSome { type T <: Double } = ???
      |}
      """.stripMargin
    val compilerForTesting = new ScalaCompilerForUnitTesting(nameHashing = true)
    val usedNames = compilerForTesting.extractUsedNamesFromSrc(srcFoo)
    val expectedNames = standardNames ++ Seq("Double", "Foo", "T", "foo", "scala", "language", "existentials", "Nothing", "???", "Predef")
    assert(usedNames("Foo") === expectedNames)
  }

  it should "extract used names from a refinement" in {
    val srcFoo = "object Outer {\n  class Inner { type Xyz }\n\n  type TypeInner = Inner { type Xyz = Int }\n}"
    val srcBar = "object Bar {\n  def bar: Outer.TypeInner = null\n}"
    val compilerForTesting = new ScalaCompilerForUnitTesting(nameHashing = true)
    val usedNames = compilerForTesting.extractUsedNamesFromSrc(srcFoo, srcBar)
    val expectedNames = standardNames ++ Set("Bar", "Outer", "TypeInner", "Inner", "Xyz", "Int")
    assert(usedNames("Bar") === expectedNames)
  }

  // test for https://github.com/gkossakowski/sbt/issues/3
  it should "extract used names from the same compilation unit" in {
    val src = "class A { def foo: Int = 0; def bar: Int = foo }"
    val compilerForTesting = new ScalaCompilerForUnitTesting
    val usedNames = compilerForTesting.extractUsedNamesFromSrc(src)
    val expectedNames = standardNames ++ Set("A", "foo", "Int")
    assert(usedNames("A") === expectedNames)
  }

  // pending test for https://issues.scala-lang.org/browse/SI-7173
  it should "extract names of constants" in pendingUntilFixed {
    val src = "class A { final val foo = 12; def bar: Int = foo }"
    val compilerForTesting = new ScalaCompilerForUnitTesting
    val usedNames = compilerForTesting.extractUsedNamesFromSrc(src)
    val expectedNames = standardNames ++ Set("A", "foo", "Int")
    assert(usedNames === expectedNames)
    ()
  }

  // test for https://github.com/gkossakowski/sbt/issues/4
  // TODO: we should fix it by having special treatment of `selectDynamic` and `applyDynamic` calls
  it should "extract names from method calls on Dynamic" in pendingUntilFixed {
    val srcA = """|import scala.language.dynamics
                  |class A extends Dynamic {
                  | def selectDynamic(name: String): Int = name.length
                  |}""".stripMargin
    val srcB = "class B { def foo(a: A): Int = a.bla }"
    val compilerForTesting = new ScalaCompilerForUnitTesting
    val usedNames = compilerForTesting.extractUsedNamesFromSrc(srcA, srcB)
    val expectedNames = standardNames ++ Set("B", "A", "a", "Int", "selectDynamic", "bla")
    assert(usedNames === expectedNames)
    ()
  }

  /**
   * Standard names that appear in every compilation unit that has any class
   * definition.
   */
  private val standardNames = Set(
    "scala",
    // The default parent of a class is "AnyRef" which is an alias for "Object"
    "AnyRef", "Object",
    // class receives a default constructor which is internally called "<init>"
    "<init>"
  )

}<|MERGE_RESOLUTION|>--- conflicted
+++ resolved
@@ -67,7 +67,7 @@
     val srcB = "class B extends A { type T = Int }"
     val srcC = "object C extends B"
     val srcD = "object D { C.X.foo(12) }"
-    val compilerForTesting = new ScalaCompilerForUnitTesting(nameHashing = true)
+    val compilerForTesting = new ScalaCompilerForUnitTesting
     val usedNames = compilerForTesting.extractUsedNamesFromSrc(srcA, srcB, srcC, srcD)
     val scalaVersion = scala.util.Properties.versionNumberString
     // TODO: Find out what's making these types appear in 2.10
@@ -121,14 +121,9 @@
                   |}
                   |object Test_bar {
                   |  val x = B.bar(???)
-<<<<<<< HEAD
                   |}
                   |""".stripMargin
-    val compilerForTesting = new ScalaCompilerForUnitTesting(nameHashing = true)
-=======
-                  |}""".stripMargin
-    val compilerForTesting = new ScalaCompilerForUnitTesting
->>>>>>> 84d90b01
+    val compilerForTesting = new ScalaCompilerForUnitTesting
     val usedNames = compilerForTesting.extractUsedNamesFromSrc(src1, src2)
     val expectedNames_lista = standardNames ++ Set("Test_lista", "x", "B", "lista", "List", "A")
     val expectedNames_at = standardNames ++ Set("Test_at", "x", "B", "at", "A", "T", "X0", "X1")
@@ -151,7 +146,7 @@
       |  val foo: T forSome { type T <: Double } = ???
       |}
       """.stripMargin
-    val compilerForTesting = new ScalaCompilerForUnitTesting(nameHashing = true)
+    val compilerForTesting = new ScalaCompilerForUnitTesting
     val usedNames = compilerForTesting.extractUsedNamesFromSrc(srcFoo)
     val expectedNames = standardNames ++ Seq("Double", "Foo", "T", "foo", "scala", "language", "existentials", "Nothing", "???", "Predef")
     assert(usedNames("Foo") === expectedNames)
@@ -160,7 +155,7 @@
   it should "extract used names from a refinement" in {
     val srcFoo = "object Outer {\n  class Inner { type Xyz }\n\n  type TypeInner = Inner { type Xyz = Int }\n}"
     val srcBar = "object Bar {\n  def bar: Outer.TypeInner = null\n}"
-    val compilerForTesting = new ScalaCompilerForUnitTesting(nameHashing = true)
+    val compilerForTesting = new ScalaCompilerForUnitTesting
     val usedNames = compilerForTesting.extractUsedNamesFromSrc(srcFoo, srcBar)
     val expectedNames = standardNames ++ Set("Bar", "Outer", "TypeInner", "Inner", "Xyz", "Int")
     assert(usedNames("Bar") === expectedNames)
