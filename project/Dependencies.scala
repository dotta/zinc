--- conflicted
+++ resolved
@@ -6,15 +6,9 @@
   val scala211 = "2.11.11"
   val scala212 = "2.12.2"
 
-<<<<<<< HEAD
   private val ioVersion = "1.0.0-M13"
   private val utilVersion = "1.0.0-M27"
   private val lmVersion = "1.0.0-X18"
-=======
-  private val ioVersion = "1.0.0-M12"
-  private val utilVersion = "1.0.0-M25"
-  private val lmVersion = "1.0.0-SNAPSHOT"
->>>>>>> e74372e6
 
   private val sbtIO = "org.scala-sbt" %% "io" % ioVersion
 
