--- conflicted
+++ resolved
@@ -183,11 +183,10 @@
       incrementalCompilerOptions: IncOptions,
       extra: List[(String, String)]
   ): CompileConfiguration = {
-<<<<<<< HEAD
     val lookup = incrementalCompilerOptions.externalHooks().getExternalLookup
 
     def doHash: Array[FileHash] =
-      classpath.map(x => FileHash.of(x, Stamper.forHash(x).hashCode))(collection.breakOut)
+      ClasspathCache.hashClasspath(classpath)
 
     val classpathHash =
       if (lookup.isPresent) {
@@ -195,9 +194,6 @@
         if (computed.isPresent) computed.get() else doHash
       } else doHash
 
-=======
-    val classpathHash = ClasspathCache.hashClasspath(classpath)
->>>>>>> d6d69881
     val compileSetup = MiniSetup.of(
       output,
       MiniOptions.of(
